#!/usr/bin/python
# -*- coding: utf-8 -*-

# Copyright: (c) 2017, Flavien Chantelot (@Dorn-)
# Copyright: (c) 2018, Antoine Levy-Lambert (@antoinell)
# Copyright: (c) 2019, Andrew Klychkov (@Andersson007) <andrew.a.klychkov@gmail.com>
# GNU General Public License v3.0+ (see COPYING or https://www.gnu.org/licenses/gpl-3.0.txt)

from __future__ import absolute_import, division, print_function

__metaclass__ = type

DOCUMENTATION = r'''
---
module: postgresql_tablespace
short_description: Add or remove PostgreSQL tablespaces from remote hosts
description:
- Adds or removes PostgreSQL tablespaces from remote hosts.
options:
  tablespace:
    description:
    - Name of the tablespace to add or remove.
    required: true
    type: str
    aliases:
    - name
  location:
    description:
    - Path to the tablespace directory in the file system.
    - Ensure that the location exists and has right privileges.
    type: path
    aliases:
    - path
  state:
    description:
    - Tablespace state.
    - I(state=present) implies the tablespace must be created if it doesn't exist.
    - I(state=absent) implies the tablespace must be removed if present.
      I(state=absent) is mutually exclusive with I(location), I(owner), i(set).
    - See the Notes section for information about check mode restrictions.
    type: str
    default: present
    choices: [ absent, present ]
  owner:
    description:
    - Name of the role to set as an owner of the tablespace.
    - If this option is not specified, the tablespace owner is a role that creates the tablespace.
    type: str
  set:
    description:
    - Dict of tablespace options to set. Supported from PostgreSQL 9.0.
    - For more information see U(https://www.postgresql.org/docs/current/sql-createtablespace.html).
    - When reset is passed as an option's value, if the option was set previously, it will be removed.
    type: dict
  rename_to:
    description:
    - DEPRECATED (see the L(discussion,https://github.com/ansible-collections/community.postgresql/issues/820)).
      This option will be removed in version 5.0.0.
      To rename a tablespace, use the M(community.postgresql.postgresql_query) module.
    - New name of the tablespace.
    - The new name cannot begin with pg_, as such names are reserved for system tablespaces.
    type: str
  session_role:
    description:
    - Switch to session_role after connecting. The specified session_role must
      be a role that the current login_user is a member of.
    - Permissions checking for SQL commands is carried out as though
      the session_role were the one that had logged in originally.
    type: str
  login_db:
    description:
    - Name of database to connect to and run queries against.
    - The V(db) alias is deprecated and will be removed in version 5.0.0.
    type: str
    aliases:
    - db
  trust_input:
    description:
    - If C(false), check whether values of parameters I(tablespace), I(location), I(owner),
      I(rename_to), I(session_role), I(settings_list) are potentially dangerous.
    - It makes sense to use C(false) only when SQL injections via the parameters are possible.
    type: bool
    default: true
    version_added: '0.2.0'
  comment:
    description:
    - Sets a comment on the tablespace.
    - To reset the comment, pass an empty string.
    type: str
    version_added: '3.3.0'

attributes:
  check_mode:
    support: partial
    details:
      - I(state=absent) and I(state=present) (the second one if the tablespace doesn't exist) do not
        support check mode because the corresponding PostgreSQL DROP and CREATE TABLESPACE commands
        can not be run inside the transaction block.

seealso:
- name: PostgreSQL tablespaces
  description: General information about PostgreSQL tablespaces.
  link: https://www.postgresql.org/docs/current/manage-ag-tablespaces.html
- name: CREATE TABLESPACE reference
  description: Complete reference of the CREATE TABLESPACE command documentation.
  link: https://www.postgresql.org/docs/current/sql-createtablespace.html
- name: ALTER TABLESPACE reference
  description: Complete reference of the ALTER TABLESPACE command documentation.
  link: https://www.postgresql.org/docs/current/sql-altertablespace.html
- name: DROP TABLESPACE reference
  description: Complete reference of the DROP TABLESPACE command documentation.
  link: https://www.postgresql.org/docs/current/sql-droptablespace.html

author:
- Flavien Chantelot (@Dorn-)
- Antoine Levy-Lambert (@antoinell)
- Andrew Klychkov (@Andersson007)
- Daniele Giudice (@RealGreenDragon)

extends_documentation_fragment:
- community.postgresql.postgres
'''

EXAMPLES = r'''
- name: Create a new tablespace called acme and set bob as an its owner
  community.postgresql.postgresql_tablespace:
    name: acme
    owner: bob
    location: /data/foo
    comment: "Bob's tablespace"

- name: Create a new tablespace called bar with tablespace options
  community.postgresql.postgresql_tablespace:
    name: bar
    set:
      random_page_cost: 1
      seq_page_cost: 1

- name: Reset random_page_cost option
  community.postgresql.postgresql_tablespace:
    name: bar
    set:
      random_page_cost: reset

- name: Drop tablespace called bloat
  community.postgresql.postgresql_tablespace:
    name: bloat
    state: absent
'''

RETURN = r'''
queries:
    description: List of queries that was tried to be executed.
    returned: success
    type: str
    sample: [ "CREATE TABLESPACE bar LOCATION '/incredible/ssd'" ]
tablespace:
    description: Tablespace name.
    returned: success
    type: str
    sample: 'ssd'
owner:
    description: Tablespace owner.
    returned: success
    type: str
    sample: 'Bob'
comment:
    description: Tablespace comment.
    returned: success
    type: str
    sample: 'Test tablespace'
options:
    description: Tablespace options.
    returned: success
    type: dict
    sample: { 'random_page_cost': 1, 'seq_page_cost': 1 }
location:
    description: Path to the tablespace in the file system.
    returned: success
    type: str
    sample: '/incredible/fast/ssd'
newname:
    description: New tablespace name.
    returned: if existent
    type: str
    sample: new_ssd
state:
    description: Tablespace state at the end of execution.
    returned: success
    type: str
    sample: 'present'
'''

from ansible.module_utils.basic import AnsibleModule
from ansible.module_utils.six import iteritems
from ansible_collections.community.postgresql.plugins.module_utils.database import \
    check_input
from ansible_collections.community.postgresql.plugins.module_utils.postgres import (
    connect_to_db,
    ensure_required_libs,
    exec_sql,
    get_conn_params,
    pg_cursor_args,
    postgres_common_argument_spec,
    set_autocommit,
    set_comment,
)


class PgTablespace(object):

    """Class for working with PostgreSQL tablespaces.

    Args:
        module (AnsibleModule) -- object of AnsibleModule class
        cursor (cursor) -- cursor object of psycopg library
        name (str) -- name of the tablespace

    Attrs:
        module (AnsibleModule) -- object of AnsibleModule class
        cursor (cursor) -- cursor object of psycopg library
        name (str) -- name of the tablespace
        exists (bool) -- flag the tablespace exists in the DB or not
        owner (str) -- tablespace owner
        location (str) -- path to the tablespace directory in the file system
        executed_queries (list) -- list of executed queries
        new_name (str) -- new name for the tablespace
        opt_not_supported (bool) -- flag indicates a tablespace option is supported or not
    """

    def __init__(self, module, cursor, name):
        self.module = module
        self.cursor = cursor
        self.name = name
        self.exists = False
        self.owner = ''
        self.settings = {}
        self.location = ''
        self.executed_queries = []
        self.new_name = ''
        self.opt_not_supported = False
        self.comment = None
        # Collect info:
        self.get_info()

    def get_info(self):
        """Get tablespace information."""
        # Check that spcoptions exists:
        opt = exec_sql(self, "SELECT 1 FROM information_schema.columns "
                             "WHERE table_name = 'pg_tablespace' "
                             "AND column_name = 'spcoptions'", add_to_executed=False)

        # For 9.1 version and earlier:
        location = exec_sql(self, "SELECT 1 FROM information_schema.columns "
                                  "WHERE table_name = 'pg_tablespace' "
                                  "AND column_name = 'spclocation'", add_to_executed=False)
        if location:
            location = 'spclocation'
        else:
            location = 'pg_tablespace_location(t.oid)'

        if not opt:
            self.opt_not_supported = True
            query = ("SELECT shobj_description(t.oid, 'pg_tablespace') AS comment, "
                     "r.rolname, (SELECT Null) spcoptions, %s loc_string "
                     "FROM pg_catalog.pg_tablespace AS t "
                     "JOIN pg_catalog.pg_roles AS r "
                     "ON t.spcowner = r.oid " % location)
        else:
            query = ("SELECT shobj_description(t.oid, 'pg_tablespace') AS comment, "
                     "r.rolname, t.spcoptions, %s loc_string "
                     "FROM pg_catalog.pg_tablespace AS t "
                     "JOIN pg_catalog.pg_roles AS r "
                     "ON t.spcowner = r.oid " % location)

        res = exec_sql(self, query + "WHERE t.spcname = %(name)s",
                       query_params={'name': self.name}, add_to_executed=False)

        if not res:
            self.exists = False
            return False

        if res[0]["rolname"]:
            self.exists = True
            self.owner = res[0]["rolname"]

            if res[0]["spcoptions"]:
                # Options exist:
                for i in res[0]["spcoptions"]:
                    i = i.split('=')
                    self.settings[i[0]] = i[1]

            if res[0]["loc_string"]:
                # Location exists:
                self.location = res[0]["loc_string"]

            self.comment = res[0]["comment"] if res[0]["comment"] is not None else ''

    def create(self, location):
        """Create tablespace.

        Return True if success, otherwise, return False.

        args:
            location (str) -- tablespace directory path in the FS
        """
        query = ('CREATE TABLESPACE "%s" LOCATION \'%s\'' % (self.name, location))
        return exec_sql(self, query, return_bool=True)

    def drop(self):
        """Drop tablespace.

        Return True if success, otherwise, return False.
        """
        return exec_sql(self, 'DROP TABLESPACE "%s"' % self.name, return_bool=True)

    def set_owner(self, new_owner):
        """Set tablespace owner.

        Return True if success, otherwise, return False.

        args:
            new_owner (str) -- name of a new owner for the tablespace"
        """
        if new_owner == self.owner:
            return False

        query = 'ALTER TABLESPACE "%s" OWNER TO "%s"' % (self.name, new_owner)
        return exec_sql(self, query, return_bool=True)

    def set_comment(self, comment, check_mode):
        """Set tablespace comment.

        Return True if success, otherwise, return False.

        args:
            comment (str) -- comment to set for the tablespace"
        """
        if comment == self.comment:
            return False

        return set_comment(self.cursor, comment, 'tablespace', self.name,
                           check_mode, self.executed_queries)

    def rename(self, newname):
        """Rename tablespace.

        Return True if success, otherwise, return False.

        args:
            newname (str) -- new name for the tablespace"
        """
        query = 'ALTER TABLESPACE "%s" RENAME TO "%s"' % (self.name, newname)
        self.new_name = newname
        return exec_sql(self, query, return_bool=True)

    def set_settings(self, new_settings):
        """Set tablespace settings (options).

        If some setting has been changed, set changed = True.
        After all settings list is handling, return changed.

        args:
            new_settings (list) -- list of new settings
        """
        # settings must be a dict {'key': 'value'}
        if self.opt_not_supported:
            return False

        changed = False

        # Apply new settings:
        for i in new_settings:
            if new_settings[i] == 'reset':
                if i in self.settings:
                    changed = self.__reset_setting(i)
                    self.settings[i] = None

            elif (i not in self.settings) or (str(new_settings[i]) != self.settings[i]):
                changed = self.__set_setting("%s = '%s'" % (i, new_settings[i]))

        return changed

    def __reset_setting(self, setting):
        """Reset tablespace setting.

        Return True if success, otherwise, return False.

        args:
            setting (str) -- string in format "setting_name = 'setting_value'"
        """
        query = 'ALTER TABLESPACE "%s" RESET (%s)' % (self.name, setting)
        return exec_sql(self, query, return_bool=True)

    def __set_setting(self, setting):
        """Set tablespace setting.

        Return True if success, otherwise, return False.

        args:
            setting (str) -- string in format "setting_name = 'setting_value'"
        """
        query = 'ALTER TABLESPACE "%s" SET (%s)' % (self.name, setting)
        return exec_sql(self, query, return_bool=True)


# ===========================================
# Module execution.
#


def main():
    argument_spec = postgres_common_argument_spec()
    argument_spec.update(
        tablespace=dict(type='str', required=True, aliases=['name']),
        state=dict(type='str', default="present", choices=["absent", "present"]),
        location=dict(type='path', aliases=['path']),
        owner=dict(type='str'),
        set=dict(type='dict'),
<<<<<<< HEAD
        rename_to=dict(type='str'),
        login_db=dict(type='str', aliases=['db'], deprecated_aliases=[
            {
                'name': 'db',
                'version': '5.0.0',
                'collection_name': 'community.postgresql',
            }],
        ),
=======
        rename_to=dict(type='str', removed_in_version='5.0.0',
                       removed_from_collection='community.postgresql'),
        db=dict(type='str', aliases=['login_db']),
>>>>>>> 25748ad3
        session_role=dict(type='str'),
        trust_input=dict(type='bool', default=True),
        comment=dict(type='str', default=None),
    )

    module = AnsibleModule(
        argument_spec=argument_spec,
        supports_check_mode=True,
    )

    tablespace = module.params["tablespace"]
    state = module.params["state"]
    location = module.params["location"]
    owner = module.params["owner"]
    rename_to = module.params["rename_to"]
    settings = module.params["set"]
    session_role = module.params["session_role"]
    trust_input = module.params["trust_input"]
    comment = module.params["comment"]

    if state == 'absent' and (location or owner or rename_to or settings):
        module.fail_json(msg="state=absent is mutually exclusive location, "
                             "owner, rename_to, and set")

    if not trust_input:
        # Check input for potentially dangerous elements:
        if not settings:
            settings_list = None
        else:
            settings_list = ['%s = %s' % (k, v) for k, v in iteritems(settings)]

        check_input(module, tablespace, location, owner,
                    rename_to, session_role, settings_list, comment)

    # Ensure psycopg libraries are available before connecting to DB:
    ensure_required_libs(module)
    conn_params = get_conn_params(module, module.params, warn_db_default=False)
    db_connection, dummy = connect_to_db(module, conn_params, autocommit=False if module.check_mode else True)
    cursor = db_connection.cursor(**pg_cursor_args)

    # Set defaults:
    autocommit = False
    changed = False

    ##############
    # Create PgTablespace object and do main job:
    tblspace = PgTablespace(module, cursor, tablespace)

    # If tablespace exists with different location, exit:
    if tblspace.exists and location and location != tblspace.location:
        module.fail_json(msg="Tablespace '%s' exists with "
                             "different location '%s'" % (tblspace.name, tblspace.location))

    # Create new tablespace:
    if not tblspace.exists and state == 'present':
        if rename_to:
            module.fail_json(msg="Tablespace %s does not exist, nothing to rename" % tablespace)

        if not location:
            module.fail_json(msg="'location' parameter must be passed with "
                                 "state=present if the tablespace doesn't exist")

        # Because CREATE TABLESPACE can not be run inside the transaction block:
        autocommit = True
        set_autocommit(db_connection, True)

        changed = tblspace.create(location)

    # Drop existing tablespace:
    elif tblspace.exists and state == 'absent':
        # Because DROP TABLESPACE can not be run inside the transaction block:
        autocommit = True
        set_autocommit(db_connection, True)

        changed = tblspace.drop()

    # Rename tablespace:
    elif tblspace.exists and rename_to:
        if tblspace.name != rename_to:
            changed = tblspace.rename(rename_to)

    if state == 'present':
        # Refresh information:
        tblspace.get_info()

    # Change owner, comment and settings:
    if state == 'present' and tblspace.exists:
        if owner:
            changed = tblspace.set_owner(owner) or changed

        if settings:
            changed = tblspace.set_settings(settings) or changed

        if comment is not None:
            changed = tblspace.set_comment(comment, module.check_mode) or changed

        # Update tablespace information in the class
        tblspace.get_info()

    # Rollback if it's possible and check_mode:
    if not autocommit:
        if module.check_mode:
            db_connection.rollback()
        else:
            db_connection.commit()

    cursor.close()
    db_connection.close()

    # Make return values:
    kw = dict(
        changed=changed,
        state='present',
        tablespace=tblspace.name,
        owner=tblspace.owner,
        queries=tblspace.executed_queries,
        options=tblspace.settings,
        location=tblspace.location,
        comment=tblspace.comment,
    )

    if state == 'present':
        kw['state'] = 'present'

        if tblspace.new_name:
            kw['newname'] = tblspace.new_name

    elif state == 'absent':
        kw['state'] = 'absent'

    module.exit_json(**kw)


if __name__ == '__main__':
    main()<|MERGE_RESOLUTION|>--- conflicted
+++ resolved
@@ -417,8 +417,6 @@
         location=dict(type='path', aliases=['path']),
         owner=dict(type='str'),
         set=dict(type='dict'),
-<<<<<<< HEAD
-        rename_to=dict(type='str'),
         login_db=dict(type='str', aliases=['db'], deprecated_aliases=[
             {
                 'name': 'db',
@@ -426,11 +424,8 @@
                 'collection_name': 'community.postgresql',
             }],
         ),
-=======
         rename_to=dict(type='str', removed_in_version='5.0.0',
                        removed_from_collection='community.postgresql'),
-        db=dict(type='str', aliases=['login_db']),
->>>>>>> 25748ad3
         session_role=dict(type='str'),
         trust_input=dict(type='bool', default=True),
         comment=dict(type='str', default=None),
